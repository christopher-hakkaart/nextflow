--- conflicted
+++ resolved
@@ -31,8 +31,6 @@
 
 Contributions are more than welcome. See the {ref}`Contributing <contributing-page>` page for details.
 
-<<<<<<< HEAD
-=======
 ## License
 
 Nextflow is released under the Apache 2.0 license. Nextflow is a [registered trademark](https://github.com/nextflow-io/trademark).
@@ -43,18 +41,13 @@
 
 P. Di Tommaso, et al. Nextflow enables reproducible computational workflows. Nature Biotechnology 35, 316–319 (2017) doi:[10.1038/nbt.3820](http://www.nature.com/nbt/journal/v35/n4/full/nbt.3820.html)
 
->>>>>>> fd27fbc1
 ```{toctree}
 :hidden:
 :caption: Get started
 :maxdepth: 1
 
 overview
-<<<<<<< HEAD
-installation
-=======
 install
->>>>>>> fd27fbc1
 your-first-script
 ```
 
@@ -118,7 +111,6 @@
 :caption: Reference
 :maxdepth: 1
 
-<<<<<<< HEAD
 reference/cli
 reference/config
 reference/environment-vars
@@ -127,9 +119,6 @@
 reference/process
 reference/channel
 reference/operator
-=======
-flux
->>>>>>> fd27fbc1
 ```
 
 ```{toctree}
