(vscode-page)=

# VS Code integration

The [Nextflow VS Code extension](https://marketplace.visualstudio.com/items?itemName=nextflow.nextflow) provides IDE support for Nextflow pipelines.

## Features

### Syntax highlighting

The VS Code extension highlights Nextflow scripts and config files for better readability.

### Diagnostics

The extension highlights source code in red for errors and yellow for warnings.

To view all diagnostics for the workspace, open the **Problems** tab. Here, you can search for diagnostics by diagnostic message, filename, and so on.

:::{note}
The language server parses scripts and config files according to the {ref}`Nextflow language specification <syntax-page>`, which is more strict than the Nextflow CLI. See {ref}`updating-syntax-page` for more information.
:::

### Hover hints

When you hover over certain source code elements, such as variable names and function calls, the extension provides a tooltip with related information, such as the definition and/or documentation for the element.

### Code navigation

The **Outline** section in the Explorer panel lists top-level definitions when you view a script. Include declarations in scripts and config files act as links, and ctrl-clicking them opens the corresponding script or config file.

To view the definition of a symbol (e.g., a workflow, process, function, or variable), right-click the symbol and select **Go to Definition**. Ctrl-click the symbol to view the definition. Ctrl-click the definition to show all references.

### Code completion

The extension suggests auto-completions for variable names, function names, config settings, and other symbols as you type. The extension also provides several snippets for common script declarations, such as processes and workflows.

### Formatting

The extension can format your scripts and config files based on a standard set of formatting rules. Rules can be customized using the **Nextflow > Formatting** [extension settings](#settings).

Use the **Format Document** command in the command palette to format the current file.

### Renaming symbols

The extension can rename all references of a symbol (e.g., a workflow, process, function, or variable) throughout the code.

To rename a symbol, right-click the symbol, select **Rename Symbol**, and enter a new name.

### Parameter schema

If a `nextflow_schema.json` file exists in the same directory as a script with an entry workflow, the extension uses the schema to provide validation, hover hints, and code completion for params in the entry workflow.

### DAG preview for workflows

The extension can generate a workflow DAG that includes the workflow inputs, outputs, and any processes or workflows that are called by the selected workflow. The workflow DAG is displayed in a new panel to the side.

To preview the DAG of a workflow, select the **Preview DAG** CodeLens above the workflow definition.

:::{note}
The **Preview DAG** CodeLens is only available when the script does not contain any errors.
:::

<<<<<<< HEAD
## Syntax guide

The language server parses scripts and config files according to the {ref}`Nextflow language specification <syntax-page>`. It enforces a stricter syntax compared to the Nextflow CLI. As a result, the language server is able to perform more extensive error checking and provide more specific error messages. However, unlike the Nextflow CLI which allows all Groovy syntax, the Nextflow language specification is not a superset of Groovy. You may need to adjust your code to adhere to the strict syntax, especially if you use more advanced Groovy syntax.

This section describes some of the most common unsupported features and how to address them. For a full description of the strict syntax, refer to the Nextflow language specification.

:::{note}
The "Nextflow language specification" is a strict specification of DSL2, not a new DSL version. The Nextflow language will be defined by this specification moving forward, rather than new DSL versions.
:::

:::{note}
You can move unsupported code into the `lib` directory or a plugin, both of which support the full Groovy language.
:::

### Excluded syntax

**Import declarations**

In Groovy, the `import` declaration can be used to import external classes:

```groovy
import groovy.json.JsonSlurper

def json = new JsonSlurper().parseText(json_file.text)
```

Instead, use the fully qualified name directly:

```nextflow
def json = new groovy.json.JsonSlurper().parseText(json_file.text)
```

**Class declarations**

Some users use custom classes in Nextflow to define helper functions or custom record types. Instead, helper functions can be defined as standalone functions in a script. Custom record classes must be moved to the `lib` directory.

:::{note}
Record types will be addressed in a future version of the Nextflow language specification.
:::

:::{note}
Enums, a special type of class, are supported, but cannot be included across modules at this time.
:::

**Mixing script declarations and statements**

A script may contain any of the following top-level declarations:

- Feature flags
- Includes
- Parameter declarations
- Workflows
- Processes
- Functions
- Output block

Alternatively, a script may contain only statements, also known as a "code snippet":

```nextflow
println 'Hello world!'
```

Code snippets are treated as an implicit entry workflow:

```nextflow
workflow {
    println 'Hello world!'
}
```

Script declarations and statements cannot be mixed at the same level. All statements must reside within script declarations unless the script is a code snippet:

```nextflow
process foo {
    // ...
}

// incorrect -- move into entry workflow
// println 'Hello world!'

// correct
workflow {
    println 'Hello world!'
}
```

:::{note}
Mixing statements and script declarations was necessary in DSL1 and allowed in DSL2. However, it is no longer supported in the Nextflow language specification in order to simplify the language and to ensure that top-level statements are only executed when the script is executed directly and not when it is included as a module.
:::

**Assignment expressions**

In Groovy, you can assign a variable as part of an expression:

```groovy
foo(x = 1, y = 2)
```

The Nextflow language specification only allows assignment as statements:

```nextflow
x = 1
y = 2
foo(x, y)
```

The increment (`++`) and decrement (`--`) operators are no longer supported. Use `+=` and `-=` instead:

```nextflow
x += 1 // x++
x -= 1 // x--
```

**For and while loops**

Groovy supports loop statements such as `for` and `while`:

```groovy
for (rseqc_module in ['read_distribution', 'inner_distance', 'tin']) {
    if (rseqc_modules.contains(rseqc_module))
        rseqc_modules.remove(rseqc_module)
}
```

The Nextflow language specification does not support loop statements. Use higher-order functions like the `each` method instead:

```nextflow
['read_distribution', 'inner_distance', 'tin'].each { rseqc_module ->
    if (rseqc_modules.contains(rseqc_module))
        rseqc_modules.remove(rseqc_module)
}
```

Lists, maps, and sets provide several functions (e.g., `collect`, `find`, `findAll`, `inject`) for iteration. See [Groovy standard library](https://docs.groovy-lang.org/latest/html/groovy-jdk/overview-summary.html) for more information.

**Switch statements**

Groovy supports switch statements for pattern matching on a value:

```groovy
switch (aligner) {
case 'bowtie2':
    // ...
    break
case 'bwamem':
    // ...
    break
case 'dragmap':
    // ...
    break
case 'snap':
    // ...
    break
default:
    // ...
}
```

The Nextflow language specification does not support switch statements. Use if-else statements instead:

```nextflow
if (aligner == 'bowtie2') {
    // ...
} else if (aligner == 'bwamem') {
    // ...
} else if (aligner == 'dragmap') {
    // ...
} else if (aligner == 'snap') {
    // ...
} else {
    // ...
}
```

**Spread operator**

Groovy supports a "spread" operator which can be used to flatten a nested list:

```groovy
ch.map { meta, bambai -> [meta, *bambai] }
```

The Nextflow language specification does not support the spread operator. Enumerate the list elements explicitly instead:

```groovy
// alternative 1
ch.map { meta, bambai -> [meta, bambai[0], bambai[1]] }

// alternative 2
ch.map { meta, bambai ->
    def (bam, bai) = bambai
    [meta, bam, bai]
}
```

**Implicit environment variables**

In Nextflow DSL1 and DSL2, you can reference environment variables directly in strings:

```nextflow
println "PWD = ${PWD}"
```

The Nextflow language specification does not support implicit environment variables. Use `System.getenv()` instead:

```nextflow
println "PWD = ${System.getenv('PWD')}"
```

:::{versionadded} 24.11.0-edge
The `env()` function can be used instead of `System.getenv()`:

```nextflow
println "PWD = ${env('PWD')}"
```
:::

### Restricted syntax

The following patterns are still supported but have been restricted, i.e. some syntax variants have been removed.

**Variable declarations**

In Groovy, variables can be declared in many different ways:

```groovy
def a = 1
final b = 2
def c = 3, d = 4
def (e, f) = [5, 6]
String str = 'foo'
def Map meta = [:]
```

In Nextflow, variables should be declared with `def` and should not specify a type:

```nextflow
def a = 1
def b = 2
def (c, d) = [3, 4]
def (e, f) = [5, 6]
def str = 'foo'
def meta = [:]
```

Similarly, functions should be declared with `def` and should not specify a return type or parameter types:

```nextflow
/**
 * You can use comments to denote types, for example:
 *
 * @param x: Map
 * @param y: String
 * @param z: Integer
 * @return List
 */
def foo(x, y, z) {
    // ...
}
```

:::{note}
Because type annotations are useful for providing type checking at runtime, the language server will not report errors or warnings for Groovy-style type annotations at this time.

Instead, type annotations will be addressed in a future version of the Nextflow language specification, at which point the language server will provide a way to automatically migrate Groovy-style type annotations to the new syntax.
:::

**Strings**

Groovy supports a wide variety of strings, including multi-line strings, dynamic strings, slashy strings, multi-line dynamic slashy strings, and more.

The Nextflow language specification supports single- and double-quoted strings, multi-line strings, and slashy strings.

Slashy strings cannot be interpolated:

```nextflow
def id = 'SRA001'
assert 'SRA001.fastq' ~= /${id}\.f(?:ast)?q/
```

Use a double-quoted string instead:

```nextflow
def id = 'SRA001'
assert 'SRA001.fastq' ~= "${id}\\.f(?:ast)?q"
```

Slashy strings cannot span multiple lines:

```groovy
/
Patterns in the code,
Symbols dance to match and find,
Logic unconfined.
/
```

Use a multi-line string instead:

```nextflow
"""
Patterns in the code,
Symbols dance to match and find,
Logic unconfined.
"""
```

Dollar slashy strings are not supported:

```groovy
$/
echo "Hello world!"
/$
```

Use a multi-line string instead:

```nextflow
"""
echo "Hello world!"
"""
```

**Type conversions**

Groovy supports two ways to perform type conversions:

```groovy
def map = (Map) readJson(json)  // soft cast
def map = readJson(json) as Map // hard cast
```

The Nextflow language specification only supports hard casts. However, hard casts are discouraged because they can cause unexpected behavior if used improperly. Use a Groovy-style type annotation instead:

```groovy
def Map map = readJson(json)
```

Nextflow will raise an error at runtime if the `readJson()` function does not return a `Map`.

In cases where you want to explicitly convert a value to a different type, it is better to use an explicit method. For example, to parse a string as a number:

```groovy
def x = '42' as Integer
def x = '42'.toInteger()    // preferred
```

**Process env inputs/outputs**

In Nextflow DSL1 and DSL2, the name of a process `env` input/output can be specified with or without quotes:

```nextflow
process PROC {
    input:
    env FOO
    env 'BAR'

    // ...
}
```

The Nextflow language specification requires the name to be specified with quotes:

```nextflow
process PROC {
    input:
    env 'FOO'
    env 'BAR'

    // ...
}
```

**Implicit process script section**

In Nextflow DSL1 and DSL2, the process `script:` section label can almost always be omitted:

```nextflow
process greet {
    input:
    val greeting

    """
    echo '${greeting}!'
    """
}
```

The Nextflow language specification allows the `script:` label to be omitted only if there are no other sections:

```nextflow
process sayHello {
    """
    echo 'Hello world!'
    """
}

process greet {
    input:
    val greeting

    script:
    """
    echo '${greeting}!'
    """
}
```

**Workflow onComplete/onError handlers**

{ref}`Workflow handlers <workflow-handlers>` (i.e. `workflow.onComplete` and `workflow.onError`) can be defined in several different ways in a script, but are typically defined as top-level statements and without an equals sign:

```nextflow
workflow.onComplete {
    println "Pipeline completed at: $workflow.complete"
    println "Execution status: ${ workflow.success ? 'OK' : 'failed' }"
}
```

The Nextflow language specification does not allow statements to be mixed with script declarations, so workflow handlers must be defined in the entry workflow:

```nextflow
workflow {
    // ...

    workflow.onComplete = {
        println "Pipeline completed at: $workflow.complete"
        println "Execution status: ${ workflow.success ? 'OK' : 'failed' }"
    }
}
```

:::{note}
A more concise syntax for workflow handlers will be addressed in a future version of the Nextflow language specification.
:::

### Deprecated syntax

The following patterns are deprecated. The language server reports "future warnings" for these patterns. Future warnings are disabled by default. Enable them by deselecting **Nextflow > Suppress Future Warnings** in the [extension settings](#settings). These warnings may become errors in the future.

**Implicit closure parameter**

In Groovy, a closure with no parameters is assumed to have a single parameter named `it`. The Nextflow language specification does not support implicit closure parameters. Declare the parameter explicitly instead:

```nextflow
ch | map { it * 2 }       // deprecated
ch | map { v -> v * 2 }   // correct
ch | map { it -> it * 2 } // also correct
```

**Using params outside the entry workflow**

While params can be used anywhere in the pipeline code, they are only intended to be used in the entry workflow.

Processes and workflows should receive params as explicit inputs:

```nextflow
process foo {
    input:
    val foo_args

    // ...
}

workflow bar {
    take:
    bar_args

    // ...
}

workflow {
    foo(params.foo_args)
    bar(params.bar_args)
}
```

**Process each input**

The `each` process input is deprecated. Use the `combine` or `cross` operator to explicitly repeat over inputs in the calling workflow.

**Process when section**

The process `when` section is deprecated. Use conditional logic, such as an `if` statement or the `filter` operator, to control the process invocation in the calling workflow.

**Process shell section**

The process `shell` section is deprecated. Use the `script` block instead. The VS Code extension provides syntax highlighting and error checking to help distinguish between Nextflow variables and Bash variables.

### Configuration syntax

See {ref}`config-syntax` for a comprehensive description of the configuration language.

Currently, Nextflow parses config files as Groovy scripts, allowing the use of scripting constructs like variables, helper functions, try-catch blocks, and conditional logic for dynamic configuration. For example:

```groovy
def getHostname() {
    // ...
}

def hostname = getHostname()
if (hostname == 'small') {
    params.max_memory = 32.GB
    params.max_cpus = 8
}
else if (hostname == 'large') {
    params.max_memory = 128.GB
    params.max_cpus = 32
}
```

The strict config syntax does not support functions, and only allows statements (e.g., variables and if statements) within closures. You can achieve the same dynamic configuration by using a dynamic include:

```groovy
includeConfig ({
    def hostname = // ...
    if (hostname == 'small')
        return 'small.config'
    else if (hostname == 'large')
        return 'large.config'
    else
        return '/dev/null'
}())
```

The include source is a closure that is immediately invoked. It includes a different config file based on the return value of the closure. Including `/dev/null` is equivalent to including nothing.

Each conditional configuration is defined in a separate config file:

```groovy
// small.config
params.max_memory = 32.GB
params.max_cpus = 8

// large.config
params.max_memory = 128.GB
params.max_cpus = 32
```
=======
## Troubleshooting

In the event of an error, you can stop or restart the language server from the command palette. See [Commands](#commands) for the set of available commands.

Report issues at [nextflow-io/vscode-language-nextflow](https://github.com/nextflow-io/vscode-language-nextflow) or [nextflow-io/language-server](https://github.com/nextflow-io/language-server). When reporting, include a minimal code snippet that reproduces the issue and any error logs from the server. To view logs, open the **Output** tab and select **Nextflow Language Server** from the dropdown. Enable **Nextflow > Debug** in the [extension settings](#settings) to show additional log messages while debugging.
>>>>>>> c02fe91f

## Limitations

- The language server does not detect certain filesystem changes. For example, changing the current Git branch. Restart the language server from the command palette to sync it with your workspace.

- The language server does not recognize configuration options from third-party plugins and will report unrecognized config option warnings.

- The language server provides limited support for Groovy scripts in the lib directory. Errors in Groovy scripts are not reported as diagnostics, and changing a Groovy script does not automatically re-compile the Nextflow scripts that reference it. Edit or close and re-open the Nextflow script to refresh the diagnostics.

## Commands

The following commands are available from the Command Palette:

- Restart language server
- Stop language server

(vscode-settings)=

## Settings

The following settings are available:

`nextflow.debug`
: Enable debug logging and debug information in hover hints.

`nextflow.files.exclude`
: Configure glob patterns for excluding folders from being searched for Nextflow scripts and configuration files.

`nextflow.formatting.harshilAlignment`
: Use the [Harshil Alignment™️](https://nf-co.re/docs/contributing/code_editors_and_styling/harshil_alignment) when formatting Nextflow scripts and config files.

`nextflow.java.home`
: Specifies the folder path to the JDK. Use this setting if the extension cannot find Java automatically.

`nextflow.paranoidWarnings`
: Enable additional warnings for future deprecations, potential problems, and other discouraged patterns.

## Language server

Most of the functionality of the VS Code extension is provided by the [Nextflow language server](https://github.com/nextflow-io/language-server), which implements the [Language Server Protocol (LSP)](https://microsoft.github.io/language-server-protocol/) for Nextflow scripts and config files.

The language server is distributed as a standalone Java application. It can be integrated with any editor that functions as an LSP client. Currently, only the VS Code integration is officially supported, but community contributions for other editors are welcome.<|MERGE_RESOLUTION|>--- conflicted
+++ resolved
@@ -60,552 +60,11 @@
 The **Preview DAG** CodeLens is only available when the script does not contain any errors.
 :::
 
-<<<<<<< HEAD
-## Syntax guide
-
-The language server parses scripts and config files according to the {ref}`Nextflow language specification <syntax-page>`. It enforces a stricter syntax compared to the Nextflow CLI. As a result, the language server is able to perform more extensive error checking and provide more specific error messages. However, unlike the Nextflow CLI which allows all Groovy syntax, the Nextflow language specification is not a superset of Groovy. You may need to adjust your code to adhere to the strict syntax, especially if you use more advanced Groovy syntax.
-
-This section describes some of the most common unsupported features and how to address them. For a full description of the strict syntax, refer to the Nextflow language specification.
-
-:::{note}
-The "Nextflow language specification" is a strict specification of DSL2, not a new DSL version. The Nextflow language will be defined by this specification moving forward, rather than new DSL versions.
-:::
-
-:::{note}
-You can move unsupported code into the `lib` directory or a plugin, both of which support the full Groovy language.
-:::
-
-### Excluded syntax
-
-**Import declarations**
-
-In Groovy, the `import` declaration can be used to import external classes:
-
-```groovy
-import groovy.json.JsonSlurper
-
-def json = new JsonSlurper().parseText(json_file.text)
-```
-
-Instead, use the fully qualified name directly:
-
-```nextflow
-def json = new groovy.json.JsonSlurper().parseText(json_file.text)
-```
-
-**Class declarations**
-
-Some users use custom classes in Nextflow to define helper functions or custom record types. Instead, helper functions can be defined as standalone functions in a script. Custom record classes must be moved to the `lib` directory.
-
-:::{note}
-Record types will be addressed in a future version of the Nextflow language specification.
-:::
-
-:::{note}
-Enums, a special type of class, are supported, but cannot be included across modules at this time.
-:::
-
-**Mixing script declarations and statements**
-
-A script may contain any of the following top-level declarations:
-
-- Feature flags
-- Includes
-- Parameter declarations
-- Workflows
-- Processes
-- Functions
-- Output block
-
-Alternatively, a script may contain only statements, also known as a "code snippet":
-
-```nextflow
-println 'Hello world!'
-```
-
-Code snippets are treated as an implicit entry workflow:
-
-```nextflow
-workflow {
-    println 'Hello world!'
-}
-```
-
-Script declarations and statements cannot be mixed at the same level. All statements must reside within script declarations unless the script is a code snippet:
-
-```nextflow
-process foo {
-    // ...
-}
-
-// incorrect -- move into entry workflow
-// println 'Hello world!'
-
-// correct
-workflow {
-    println 'Hello world!'
-}
-```
-
-:::{note}
-Mixing statements and script declarations was necessary in DSL1 and allowed in DSL2. However, it is no longer supported in the Nextflow language specification in order to simplify the language and to ensure that top-level statements are only executed when the script is executed directly and not when it is included as a module.
-:::
-
-**Assignment expressions**
-
-In Groovy, you can assign a variable as part of an expression:
-
-```groovy
-foo(x = 1, y = 2)
-```
-
-The Nextflow language specification only allows assignment as statements:
-
-```nextflow
-x = 1
-y = 2
-foo(x, y)
-```
-
-The increment (`++`) and decrement (`--`) operators are no longer supported. Use `+=` and `-=` instead:
-
-```nextflow
-x += 1 // x++
-x -= 1 // x--
-```
-
-**For and while loops**
-
-Groovy supports loop statements such as `for` and `while`:
-
-```groovy
-for (rseqc_module in ['read_distribution', 'inner_distance', 'tin']) {
-    if (rseqc_modules.contains(rseqc_module))
-        rseqc_modules.remove(rseqc_module)
-}
-```
-
-The Nextflow language specification does not support loop statements. Use higher-order functions like the `each` method instead:
-
-```nextflow
-['read_distribution', 'inner_distance', 'tin'].each { rseqc_module ->
-    if (rseqc_modules.contains(rseqc_module))
-        rseqc_modules.remove(rseqc_module)
-}
-```
-
-Lists, maps, and sets provide several functions (e.g., `collect`, `find`, `findAll`, `inject`) for iteration. See [Groovy standard library](https://docs.groovy-lang.org/latest/html/groovy-jdk/overview-summary.html) for more information.
-
-**Switch statements**
-
-Groovy supports switch statements for pattern matching on a value:
-
-```groovy
-switch (aligner) {
-case 'bowtie2':
-    // ...
-    break
-case 'bwamem':
-    // ...
-    break
-case 'dragmap':
-    // ...
-    break
-case 'snap':
-    // ...
-    break
-default:
-    // ...
-}
-```
-
-The Nextflow language specification does not support switch statements. Use if-else statements instead:
-
-```nextflow
-if (aligner == 'bowtie2') {
-    // ...
-} else if (aligner == 'bwamem') {
-    // ...
-} else if (aligner == 'dragmap') {
-    // ...
-} else if (aligner == 'snap') {
-    // ...
-} else {
-    // ...
-}
-```
-
-**Spread operator**
-
-Groovy supports a "spread" operator which can be used to flatten a nested list:
-
-```groovy
-ch.map { meta, bambai -> [meta, *bambai] }
-```
-
-The Nextflow language specification does not support the spread operator. Enumerate the list elements explicitly instead:
-
-```groovy
-// alternative 1
-ch.map { meta, bambai -> [meta, bambai[0], bambai[1]] }
-
-// alternative 2
-ch.map { meta, bambai ->
-    def (bam, bai) = bambai
-    [meta, bam, bai]
-}
-```
-
-**Implicit environment variables**
-
-In Nextflow DSL1 and DSL2, you can reference environment variables directly in strings:
-
-```nextflow
-println "PWD = ${PWD}"
-```
-
-The Nextflow language specification does not support implicit environment variables. Use `System.getenv()` instead:
-
-```nextflow
-println "PWD = ${System.getenv('PWD')}"
-```
-
-:::{versionadded} 24.11.0-edge
-The `env()` function can be used instead of `System.getenv()`:
-
-```nextflow
-println "PWD = ${env('PWD')}"
-```
-:::
-
-### Restricted syntax
-
-The following patterns are still supported but have been restricted, i.e. some syntax variants have been removed.
-
-**Variable declarations**
-
-In Groovy, variables can be declared in many different ways:
-
-```groovy
-def a = 1
-final b = 2
-def c = 3, d = 4
-def (e, f) = [5, 6]
-String str = 'foo'
-def Map meta = [:]
-```
-
-In Nextflow, variables should be declared with `def` and should not specify a type:
-
-```nextflow
-def a = 1
-def b = 2
-def (c, d) = [3, 4]
-def (e, f) = [5, 6]
-def str = 'foo'
-def meta = [:]
-```
-
-Similarly, functions should be declared with `def` and should not specify a return type or parameter types:
-
-```nextflow
-/**
- * You can use comments to denote types, for example:
- *
- * @param x: Map
- * @param y: String
- * @param z: Integer
- * @return List
- */
-def foo(x, y, z) {
-    // ...
-}
-```
-
-:::{note}
-Because type annotations are useful for providing type checking at runtime, the language server will not report errors or warnings for Groovy-style type annotations at this time.
-
-Instead, type annotations will be addressed in a future version of the Nextflow language specification, at which point the language server will provide a way to automatically migrate Groovy-style type annotations to the new syntax.
-:::
-
-**Strings**
-
-Groovy supports a wide variety of strings, including multi-line strings, dynamic strings, slashy strings, multi-line dynamic slashy strings, and more.
-
-The Nextflow language specification supports single- and double-quoted strings, multi-line strings, and slashy strings.
-
-Slashy strings cannot be interpolated:
-
-```nextflow
-def id = 'SRA001'
-assert 'SRA001.fastq' ~= /${id}\.f(?:ast)?q/
-```
-
-Use a double-quoted string instead:
-
-```nextflow
-def id = 'SRA001'
-assert 'SRA001.fastq' ~= "${id}\\.f(?:ast)?q"
-```
-
-Slashy strings cannot span multiple lines:
-
-```groovy
-/
-Patterns in the code,
-Symbols dance to match and find,
-Logic unconfined.
-/
-```
-
-Use a multi-line string instead:
-
-```nextflow
-"""
-Patterns in the code,
-Symbols dance to match and find,
-Logic unconfined.
-"""
-```
-
-Dollar slashy strings are not supported:
-
-```groovy
-$/
-echo "Hello world!"
-/$
-```
-
-Use a multi-line string instead:
-
-```nextflow
-"""
-echo "Hello world!"
-"""
-```
-
-**Type conversions**
-
-Groovy supports two ways to perform type conversions:
-
-```groovy
-def map = (Map) readJson(json)  // soft cast
-def map = readJson(json) as Map // hard cast
-```
-
-The Nextflow language specification only supports hard casts. However, hard casts are discouraged because they can cause unexpected behavior if used improperly. Use a Groovy-style type annotation instead:
-
-```groovy
-def Map map = readJson(json)
-```
-
-Nextflow will raise an error at runtime if the `readJson()` function does not return a `Map`.
-
-In cases where you want to explicitly convert a value to a different type, it is better to use an explicit method. For example, to parse a string as a number:
-
-```groovy
-def x = '42' as Integer
-def x = '42'.toInteger()    // preferred
-```
-
-**Process env inputs/outputs**
-
-In Nextflow DSL1 and DSL2, the name of a process `env` input/output can be specified with or without quotes:
-
-```nextflow
-process PROC {
-    input:
-    env FOO
-    env 'BAR'
-
-    // ...
-}
-```
-
-The Nextflow language specification requires the name to be specified with quotes:
-
-```nextflow
-process PROC {
-    input:
-    env 'FOO'
-    env 'BAR'
-
-    // ...
-}
-```
-
-**Implicit process script section**
-
-In Nextflow DSL1 and DSL2, the process `script:` section label can almost always be omitted:
-
-```nextflow
-process greet {
-    input:
-    val greeting
-
-    """
-    echo '${greeting}!'
-    """
-}
-```
-
-The Nextflow language specification allows the `script:` label to be omitted only if there are no other sections:
-
-```nextflow
-process sayHello {
-    """
-    echo 'Hello world!'
-    """
-}
-
-process greet {
-    input:
-    val greeting
-
-    script:
-    """
-    echo '${greeting}!'
-    """
-}
-```
-
-**Workflow onComplete/onError handlers**
-
-{ref}`Workflow handlers <workflow-handlers>` (i.e. `workflow.onComplete` and `workflow.onError`) can be defined in several different ways in a script, but are typically defined as top-level statements and without an equals sign:
-
-```nextflow
-workflow.onComplete {
-    println "Pipeline completed at: $workflow.complete"
-    println "Execution status: ${ workflow.success ? 'OK' : 'failed' }"
-}
-```
-
-The Nextflow language specification does not allow statements to be mixed with script declarations, so workflow handlers must be defined in the entry workflow:
-
-```nextflow
-workflow {
-    // ...
-
-    workflow.onComplete = {
-        println "Pipeline completed at: $workflow.complete"
-        println "Execution status: ${ workflow.success ? 'OK' : 'failed' }"
-    }
-}
-```
-
-:::{note}
-A more concise syntax for workflow handlers will be addressed in a future version of the Nextflow language specification.
-:::
-
-### Deprecated syntax
-
-The following patterns are deprecated. The language server reports "future warnings" for these patterns. Future warnings are disabled by default. Enable them by deselecting **Nextflow > Suppress Future Warnings** in the [extension settings](#settings). These warnings may become errors in the future.
-
-**Implicit closure parameter**
-
-In Groovy, a closure with no parameters is assumed to have a single parameter named `it`. The Nextflow language specification does not support implicit closure parameters. Declare the parameter explicitly instead:
-
-```nextflow
-ch | map { it * 2 }       // deprecated
-ch | map { v -> v * 2 }   // correct
-ch | map { it -> it * 2 } // also correct
-```
-
-**Using params outside the entry workflow**
-
-While params can be used anywhere in the pipeline code, they are only intended to be used in the entry workflow.
-
-Processes and workflows should receive params as explicit inputs:
-
-```nextflow
-process foo {
-    input:
-    val foo_args
-
-    // ...
-}
-
-workflow bar {
-    take:
-    bar_args
-
-    // ...
-}
-
-workflow {
-    foo(params.foo_args)
-    bar(params.bar_args)
-}
-```
-
-**Process each input**
-
-The `each` process input is deprecated. Use the `combine` or `cross` operator to explicitly repeat over inputs in the calling workflow.
-
-**Process when section**
-
-The process `when` section is deprecated. Use conditional logic, such as an `if` statement or the `filter` operator, to control the process invocation in the calling workflow.
-
-**Process shell section**
-
-The process `shell` section is deprecated. Use the `script` block instead. The VS Code extension provides syntax highlighting and error checking to help distinguish between Nextflow variables and Bash variables.
-
-### Configuration syntax
-
-See {ref}`config-syntax` for a comprehensive description of the configuration language.
-
-Currently, Nextflow parses config files as Groovy scripts, allowing the use of scripting constructs like variables, helper functions, try-catch blocks, and conditional logic for dynamic configuration. For example:
-
-```groovy
-def getHostname() {
-    // ...
-}
-
-def hostname = getHostname()
-if (hostname == 'small') {
-    params.max_memory = 32.GB
-    params.max_cpus = 8
-}
-else if (hostname == 'large') {
-    params.max_memory = 128.GB
-    params.max_cpus = 32
-}
-```
-
-The strict config syntax does not support functions, and only allows statements (e.g., variables and if statements) within closures. You can achieve the same dynamic configuration by using a dynamic include:
-
-```groovy
-includeConfig ({
-    def hostname = // ...
-    if (hostname == 'small')
-        return 'small.config'
-    else if (hostname == 'large')
-        return 'large.config'
-    else
-        return '/dev/null'
-}())
-```
-
-The include source is a closure that is immediately invoked. It includes a different config file based on the return value of the closure. Including `/dev/null` is equivalent to including nothing.
-
-Each conditional configuration is defined in a separate config file:
-
-```groovy
-// small.config
-params.max_memory = 32.GB
-params.max_cpus = 8
-
-// large.config
-params.max_memory = 128.GB
-params.max_cpus = 32
-```
-=======
 ## Troubleshooting
 
 In the event of an error, you can stop or restart the language server from the command palette. See [Commands](#commands) for the set of available commands.
 
 Report issues at [nextflow-io/vscode-language-nextflow](https://github.com/nextflow-io/vscode-language-nextflow) or [nextflow-io/language-server](https://github.com/nextflow-io/language-server). When reporting, include a minimal code snippet that reproduces the issue and any error logs from the server. To view logs, open the **Output** tab and select **Nextflow Language Server** from the dropdown. Enable **Nextflow > Debug** in the [extension settings](#settings) to show additional log messages while debugging.
->>>>>>> c02fe91f
 
 ## Limitations
 
