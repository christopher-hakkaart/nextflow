--- conflicted
+++ resolved
@@ -58,65 +58,9 @@
 
 To preview the DAG of a workflow, select the **Preview DAG** CodeLens above the workflow definition.
 
-<<<<<<< HEAD
 :::{note}
 The **Preview DAG** CodeLens is only available when the script does not contain any errors.
 :::
-
-(vscode-commands)=
-
-## Commands
-
-The following commands are available from the Command Palette:
-
-- Restart language server
-- Stop language server
-
-(vscode-settings)=
-
-## Settings
-
-The following settings are available:
-
-`nextflow.debug`
-: Enable debug logging and debug information in hover hints.
-
-`nextflow.files.exclude`
-: Configure glob patterns for excluding folders from being searched for Nextflow scripts and configuration files.
-
-`nextflow.formatting.harshilAlignment`
-: Use the [Harshil Alignment™️](https://nf-co.re/docs/contributing/code_editors_and_styling/harshil_alignment) when formatting Nextflow scripts and config files.
-
-`nextflow.java.home`
-: Specifies the folder path to the JDK. Use this setting if the extension cannot find Java automatically.
-
-`nextflow.paranoidWarnings`
-: Enable additional warnings for future deprecations, potential problems, and other discouraged patterns.
-
-=======
-## Troubleshooting
-
-In the event of a language server error, you can use the **Nextflow: Restart language server** command in the command palette to restart the language server.
-
-Report issues at [nextflow-io/vscode-language-nextflow](https://github.com/nextflow-io/vscode-language-nextflow) or [nextflow-io/language-server](https://github.com/nextflow-io/language-server). When reporting, include a minimal code snippet that reproduces the issue and any error logs from the server. To view logs, open the **Output** tab and select **Nextflow Language Server** from the dropdown. Enable **Nextflow > Debug** in the extension settings to show additional log messages while debugging.
-
-## Limitations
-
-- The language server does not detect certain filesystem changes, such as changing the current Git branch. Restart the language server from the command palette to sync it with your workspace.
-
-- The language server does not recognize configuration options from third-party plugins and will report "Unrecognized config option" warnings for them.
-
-- The language server provides limited support for Groovy scripts in the `lib` directory. Errors in Groovy scripts are not reported as diagnostics, and changing a Groovy script does not automatically re-compile the Nextflow scripts that reference it. Edit the Nextflow script or close and re-open it to refresh the diagnostics.
-
->>>>>>> 7405f513
-(vscode-language-server)=
-
-## Language server
-
-The Nextflow language server implements the [Language Server Protocol (LSP)](https://microsoft.github.io/language-server-protocol/) for Nextflow scripts and config files. It is distributed as a standalone Java application and can be integrated with any editor that functions as an LSP client.
-
-<<<<<<< HEAD
-The language server is distributed as a standalone Java application. It can be integrated with any editor that functions as an LSP client. Currently, only the VS Code integration is officially supported, but community contributions for other editors are welcome.
 
 ## Troubleshooting
 
@@ -162,10 +106,24 @@
 The language server provides limited support for Groovy scripts in the lib directory. Errors in Groovy scripts are not reported as diagnostics, and changing a Groovy script does not automatically re-compile the Nextflow scripts that reference it.
 
 To resolve this issue, edit or close and re-open the Nextflow script to refresh the diagnostics.
+Report issues at [nextflow-io/vscode-language-nextflow](https://github.com/nextflow-io/vscode-language-nextflow) or [nextflow-io/language-server](https://github.com/nextflow-io/language-server). When reporting, include a minimal code snippet that reproduces the issue and any error logs from the server. To view logs, open the **Output** tab and select **Nextflow Language Server** from the dropdown. Enable **Nextflow > Debug** in the extension settings to show additional log messages while debugging.
 
 ### Reporting issues
 
 Report issues at [nextflow-io/vscode-language-nextflow](https://github.com/nextflow-io/vscode-language-nextflow) or [nextflow-io/language-server](https://github.com/nextflow-io/language-server). When reporting issues, include a minimal code snippet that reproduces the issue and any error logs from the server.
-=======
-Currently, only the VS Code integration is officially supported, but community contributions for other editors are welcome. Visit the [GitHub issues](https://github.com/nextflow-io/language-server/issues) page for the latest updates on community-led integrations.
->>>>>>> 7405f513
+
+## Limitations
+
+- The language server does not detect certain filesystem changes, such as changing the current Git branch. Restart the language server from the command palette to sync it with your workspace.
+
+- The language server does not recognize configuration options from third-party plugins and will report "Unrecognized config option" warnings for them.
+
+- The language server provides limited support for Groovy scripts in the `lib` directory. Errors in Groovy scripts are not reported as diagnostics, and changing a Groovy script does not automatically re-compile the Nextflow scripts that reference it. Edit the Nextflow script or close and re-open it to refresh the diagnostics.
+
+(vscode-language-server)=
+
+## Language server
+
+The Nextflow language server implements the [Language Server Protocol (LSP)](https://microsoft.github.io/language-server-protocol/) for Nextflow scripts and config files. It is distributed as a standalone Java application and can be integrated with any editor that functions as an LSP client.
+
+Currently, only the VS Code integration is officially supported, but community contributions for other editors are welcome. Visit the [GitHub issues](https://github.com/nextflow-io/language-server/issues) page for the latest updates on community-led integrations.