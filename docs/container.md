(container-page)=

# Containers

Nextflow supports a variety of container runtimes. Containerization allows you to write self-contained and truly reproducible computational pipelines, by packaging the binary dependencies of a script into a standard and portable format that can be executed on any platform that supports a container runtime. Furthermore, the same pipeline can be transparently executed with any of the supported container runtimes, depending on which runtimes are available in the target compute environment.

:::{note}
When creating a container image to use with Nextflow, make sure that Bash (3.x or later) and `ps` are installed in the image, along with other tools required for collecting metrics (See {ref}`this section <execution-report-tasks>`). Bash should be available on the path `/bin/bash` and it should be the container entrypoint.
:::

(container-apptainer)=

## Apptainer

:::{versionadded} 22.11.0-edge
:::

[Apptainer](https://apptainer.org) is an alternative container runtime to Docker and an open source fork of Singularity. The main advantages of Apptainer are that it can be used without root privileges and it doesn't require a separate daemon process. These, along with other features such as support for autofs mounts, makes Apptainer better suited to the requirements of HPC workloads. Apptainer is able to use existing Docker images and can pull from Docker registries.

### Prerequisites

You will need Apptainer installed on your execution environment e.g. your computer or a distributed cluster, depending on where you want to run your pipeline.

### Images

Apptainer makes use of a container image file, which physically contains the container. Refer to the [Apptainer documentation](https://apptainer.org/docs) to learn how create Apptainer images.

Apptainer allows paths that do not currently exist within the container to be created and mounted dynamically by specifying them on the command line. However this feature is only supported on hosts that support the [Overlay file system](https://en.wikipedia.org/wiki/OverlayFS) and is not enabled by default.

:::{note}
Nextflow expects that data paths are defined system wide, and your Apptainer images need to be created having the mount paths defined in the container file system.
:::

If your Apptainer installation support the "user bind control" feature, enable the Nextflow support for that by defining the `apptainer.autoMounts = true` setting in the Nextflow configuration file.

### How it works

The integration for Apptainer follows the same execution model implemented for Docker. You won't need to modify your Nextflow script in order to run it with Apptainer. Simply specify the Apptainer image file from where the containers are started by using the `-with-apptainer` command line option. For example:

```bash
nextflow run <your script> -with-apptainer [apptainer image file]
```

Every time your script launches a process execution, Nextflow will run it into a Apptainer container created by using the specified image. In practice Nextflow will automatically wrap your processes and launch them by running the `apptainer exec` command with the image you have provided.

:::{note}
A Apptainer image can contain any tool or piece of software you may need to carry out a process execution. Moreover, the container is run in such a way that the process result files are created in the host file system, thus it behaves in a completely transparent manner without requiring extra steps or affecting the flow in your pipeline.
:::

If you want to avoid entering the Apptainer image as a command line parameter, you can define it in the Nextflow configuration file. For example you can add the following lines in the `nextflow.config` file:

```groovy
process.container = '/path/to/apptainer.img'
apptainer.enabled = true
```

In the above example replace `/path/to/apptainer.img` with any Apptainer image of your choice.

Read the {ref}`config-page` page to learn more about the `nextflow.config` file and how to use it to configure your pipeline execution.

:::{note}
Unlike Docker, Nextflow does not automatically mount host paths in the container when using Apptainer. It expects that the paths are configure and mounted system wide by the Apptainer runtime. If your Apptainer installation allows user defined bind points, read the {ref}`Apptainer configuration <config-apptainer>` section to learn how to enable Nextflow auto mounts.
:::

:::{warning}
When a process input is a *symbolic link* file, make sure the linked file is stored in a host folder that is accessible from a bind path defined in your Apptainer installation. Otherwise the process execution will fail because the launched container won't be able to access the linked file.
:::

:::{versionchanged} 23.07.0-edge
Nextflow no longer mounts the home directory when launching an Apptainer container. To re-enable the old behavior, set the environment variable `NXF_APPTAINER_HOME_MOUNT` to `true`.
:::

### Multiple containers

It is possible to specify a different Apptainer image for each process definition in your pipeline script. For example, let's suppose you have two processes named `foo` and `bar`. You can specify two different Apptainer images specifying them in the `nextflow.config` file as shown below:

```groovy
process {
    withName:foo {
        container = 'image_name_1'
    }
    withName:bar {
        container = 'image_name_2'
    }
}
apptainer {
    enabled = true
}
```

Read the {ref}`Process scope <config-process>` section to learn more about processes configuration.

### Apptainer & Docker Hub

Nextflow is able to transparently pull remote container images stored in any Docker compatible registry.

By default when a container name is specified, Nextflow checks if an image file with that name exists in the local file system. If that image file exists, it's used to execute the container. If a matching file does not exist, Nextflow automatically tries to pull an image with the specified name from the container registry.

If you want Nextflow to check only for local file images, prefix the container name with the `file://` pseudo-protocol. For example:

```groovy
process.container = 'file:///path/to/apptainer.img'
apptainer.enabled = true
```

:::{warning}
Use three `/` slashes to specify an **absolute** file path, otherwise the path will be interpreted as relative to the workflow launch directory.
:::

To pull images from Apptainer Hub or a third party Docker registry, simply prefix the image name with the `shub://`, `docker://` or `docker-daemon://` pseudo-protocol as required by Apptainer. For example:

```groovy
process.container = 'docker://quay.io/biocontainers/multiqc:1.3--py35_2'
apptainer.enabled = true
```

You do not need to specify `docker://` to pull from a Docker repository. Nextflow will automatically prepend it to your image name when Apptainer is enabled. Additionally, the Docker engine will not work with containers specified as `docker://`.

:::{note}
This feature requires the `apptainer` tool to be installed where the workflow execution is launched (as opposed to the compute nodes).
:::

Nextflow caches those images in the `apptainer` directory in the pipeline work directory by default. However it is suggested to provide a centralised cache directory by using either the `NXF_APPTAINER_CACHEDIR` environment variable or the `apptainer.cacheDir` setting in the Nextflow config file.

:::{versionadded} 21.09.0-edge
<<<<<<< HEAD
Nextflow first checks the library directory when retrieving Apptainer images. The cache directory is used if the image file is not found. The library directory can also be defined using the `NXF_APPTAINER_LIBRARYDIR` environment variable. The `apptainer.libraryDir` configuration option overrides `NXF_APPTAINER_LIBRARYDIR` environment variable if both are set.
=======
When looking for a Apptainer image file, Nextflow first checks the *library* directory, and if the image file is not found, the *cache* directory is used as usual. The library directory can be defined either using the `NXF_APPTAINER_LIBRARYDIR` environment variable or the `apptainer.libraryDir` configuration setting (the latter overrides the former).
>>>>>>> e025a846
:::

:::{warning}
When using a compute cluster, the Apptainer cache directory must reside in a shared filesystem accessible to all compute nodes.
:::

:::{danger}
When pulling Docker images, Apptainer may be unable to determine the container size if the image was stored using an old Docker format, resulting in a pipeline execution error. See the Apptainer documentation for details.
:::

### Advanced settings

Apptainer advanced configuration settings are described in {ref}`config-apptainer` section in the Nextflow configuration page.

(container-charliecloud)=

## Charliecloud

:::{versionadded} 20.12.0-edge
:::

:::{versionchanged} 21.03.0-edge
Requires Charliecloud 0.22 to 0.27.
:::

:::{versionchanged} 22.09.0-edge
Requires Charliecloud 0.28 or later.
:::

:::{warning} *Experimental: not recommended for production environments.*
:::

[Charliecloud](https://hpc.github.io/charliecloud) is an alternative container runtime to Docker, that is better suited for use in HPC environments. Its main advantage is that it can be used without root privileges, making use of user namespaces in the Linux kernel. Charliecloud is able to pull from Docker registries.

### Prerequisites

You will need Charliecloud installed in your execution environment e.g. on your computer or a distributed cluster, depending on where you want to run your pipeline.

### How it works

You won't need to modify your Nextflow script in order to run it with Charliecloud. Simply specify the docker image from where the containers are started by using the `-with-charliecloud` command line option. For example:

```bash
nextflow run <your script> -with-charliecloud [container]
```

Every time your script launches a process execution, Nextflow will run it into a charliecloud container created by using the specified container image. In practice Nextflow will automatically wrap your processes and run them by executing the `ch-run` command with the container you have provided.

:::{note}
A container image can contain any tool or piece of software you may need to carry out a process execution. Moreover, the container is run in such a way that the process result files are created in the host file system, thus it behaves in a completely transparent manner without requiring extra steps or affecting the flow in your pipeline.
:::

If you want to avoid entering the Container image as a command line parameter, you can define it in the Nextflow configuration file. For example you can add the following lines in the `nextflow.config` file:

```groovy
process.container = '/path/to/container'
charliecloud.enabled = true
```

:::{warning}
If an absolute path is provided, the container needs to be in the Charliecloud flat directory format. See the section below on compatibility with Docker registries.
:::

Read the {ref}`config-page` page to learn more about the `nextflow.config` file and how to use it to configure your pipeline execution.

:::{warning}
Nextflow automatically manages the file system mounts whenever a container is launched depending on the process input files. However, when a process input is a *symbolic link*, the linked file **must** be stored in the same folder where the symlink is located, or a sub-folder of it. Otherwise the process execution will fail because the launched container won't be able to access the linked file.
:::

### Charliecloud & Docker Hub

Nextflow is able to transparently pull remote container images stored in any Docker compatible registry and converts them to the Charliecloud compatible format.

By default when a container name is specified, Nextflow checks if a container with that name exists in the local file system. If it exists, it's used to execute the container. If a matching file does not exist, Nextflow automatically tries to pull an image with the specified name from the Docker Hub.

To pull images from a third party Docker registry simply provide the URL to the image. If no URL is provided, Docker Hub is assumed. For example this can be used to pull an image from quay.io and convert it automatically to the Charliecloud container format:

```groovy
process.container = 'https://quay.io/biocontainers/multiqc:1.3--py35_2'
charliecloud.enabled = true
```

Whereas this would pull from Docker Hub:

```groovy
process.container = 'nextflow/examples:latest'
charliecloud.enabled = true
```

### Multiple containers

It is possible to specify a different Docker image for each process definition in your pipeline script. However, this can't be done with `-with-docker` command line option, since it doesn't support process selectors in the `nextflow.config` file, and doesn't check for the `container` process directive in the pipeline script file. Let's suppose you have two processes named `foo` and `bar`. You can specify two different Docker images for them in the Nextflow script as shown below:

```groovy
process {
    withName:foo {
        container = 'image_name_1'
    }
    withName:bar {
        container = 'image_name_2'
    }
}

charliecloud {
    enabled = true
}
```

Read the {ref}`Process scope <config-process>` section to learn more about processes configuration.

After running your pipeline, you can easily query the container image that each process used with the following command:

```bash
nextflow log last -f name,container
```

### Advanced settings

Charliecloud advanced configuration settings are described in {ref}`config-charliecloud` section in the Nextflow configuration page.

(container-docker)=

## Docker

[Docker](http://www.docker.io) is the industry standard container runtime.

### Prerequisites

You will need Docker installed on your execution environment e.g. your computer or a distributed cluster, depending on where you want to run your pipeline.

If you are running Docker on Mac OSX make sure you are mounting your local `/Users` directory into the Docker VM as explained in this excellent tutorial: [How to use Docker on OSX](http://viget.com/extend/how-to-use-docker-on-os-x-the-missing-guide).

### How it works

You won't need to modify your Nextflow script in order to run it with Docker. Simply specify the Docker image from where the containers are started by using the `-with-docker` command line option. For example:

```bash
nextflow run <your script> -with-docker [docker image]
```

Every time your script launches a process execution, Nextflow will run it into a Docker container created by using the specified image. In practice Nextflow will automatically wrap your processes and run them by executing the `docker run` command with the image you have provided.

:::{note}
A Docker image can contain any tool or piece of software you may need to carry out a process execution. Moreover, the container is run in such a way that the process result files are created in the host file system, thus it behaves in a completely transparent manner without requiring extra steps or affecting the flow in your pipeline.
:::

If you want to avoid entering the Docker image as a command line parameter, you can define it in the Nextflow configuration file. For example you can add the following lines in the `nextflow.config` file:

```groovy
process.container = 'nextflow/examples:latest'
docker.enabled = true
```

In the above example replace `nextflow/examples:latest` with any Docker image of your choice.

Read the {ref}`config-page` page to learn more about the `nextflow.config` file and how to use it to configure your pipeline execution.

:::{warning}
Nextflow automatically manages the file system mounts whenever a container is launched depending on the process input files. However, when a process input is a *symbolic link*, the linked file **must** be stored in the same folder where the symlink is located, or a sub-folder of it. Otherwise the process execution will fail because the launched container won't be able to access the linked file.
:::

### Multiple containers

It is possible to specify a different Docker image for each process definition in your pipeline script. Let's suppose you have two processes named `foo` and `bar`. You can specify two different Docker images for them in the Nextflow script as shown below:

```groovy
process foo {
  container 'image_name_1'

  script:
  """
  do this
  """
}

process bar {
  container 'image_name_2'

  script:
  """
  do that
  """
}
```

Alternatively, the same containers definitions can be provided by using the `nextflow.config` file as shown below:

```groovy
process {
    withName:foo {
        container = 'image_name_1'
    }
    withName:bar {
        container = 'image_name_2'
    }
}

docker {
    enabled = true
}
```

Read the {ref}`Process scope <config-process>` section to learn more about processes configuration.

### Advanced settings

Docker advanced configuration settings are described in {ref}`config-docker` section in the Nextflow configuration page.

(container-podman)=

## Podman

:::{versionadded} 20.01.0
:::

[Podman](http://www.podman.io) is a drop-in replacement for Docker that can run containers with or without root privileges.

### Prerequisites

You will need Podman installed on your execution environment e.g. your computer or a distributed cluster, depending on where you want to run your pipeline. Running in rootless mode requires appropriate OS configuration. Due to current Podman limits using cpuset for cpus and memory such is only possible using sudo.

### How it works

You won't need to modify your Nextflow script in order to run it with Podman. Simply specify the Podman image from where the containers are started by using the `-with-podman` command line option. For example:

```bash
nextflow run <your script> -with-podman [OCI container image]
```

Every time your script launches a process execution, Nextflow will run it into a Podman container created by using the specified image. In practice Nextflow will automatically wrap your processes and run them by executing the `podman run` command with the image you have provided.

:::{note}
An OCI container image can contain any tool or piece of software you may need to carry out a process execution. Moreover, the container is run in such a way that the process result files are created in the host file system, thus it behaves in a completely transparent manner without requiring extra steps or affecting the flow in your pipeline.
:::

If you want to avoid entering the Podman image as a command line parameter, you can define it in the Nextflow configuration file. For example you can add the following lines in the `nextflow.config` file:

```groovy
process.container = 'nextflow/examples:latest'
podman.enabled = true
```

In the above example replace `nextflow/examples:latest` with any Podman image of your choice.

Read the {ref}`config-page` page to learn more about the `nextflow.config` file and how to use it to configure your pipeline execution.

:::{warning}
Nextflow automatically manages the file system mounts whenever a container is launched depending on the process input files. However, when a process input is a *symbolic link*, the linked file **must** be stored in the same folder where the symlink is located, or a sub-folder of it. Otherwise the process execution will fail because the launched container won't be able to access the linked file.
:::

### Multiple containers

It is possible to specify a different container image for each process definition in your pipeline script. Let's suppose you have two processes named `foo` and `bar`. You can specify two different container images for them in the Nextflow script as shown below:

```groovy
process foo {
  container 'image_name_1'

  script:
  """
  do this
  """
}

process bar {
  container 'image_name_2'

  script:
  """
  do that
  """
}
```

Alternatively, the same containers definitions can be provided by using the `nextflow.config` file as shown below:

```groovy
process {
    withName:foo {
        container = 'image_name_1'
    }
    withName:bar {
        container = 'image_name_2'
    }
}

podman {
    enabled = true
}
```

Read the {ref}`Process scope <config-process>` section to learn more about processes configuration.

### Advanced settings

Podman advanced configuration settings are described in {ref}`config-podman` section in the Nextflow configuration page.

(container-sarus)=

## Sarus

:::{versionadded} 22.12.0-edge
Requires Sarus 1.5.1 or later.
:::

[Sarus](https://sarus.readthedocs.io) is an alternative container runtime to Docker. Sarus works by converting Docker images to a common format that can then be distributed and launched on HPC systems. The user interface to Sarus enables a user to select an image from [Docker Hub](https://hub.docker.com/) and then submit jobs which run entirely within the container.

### Prerequisites

You need Sarus installed in your execution environment, i.e. your personal computer or a distributed cluster, depending on where you want to run your pipeline.

### Images

Sarus converts a docker image to Squashfs layers which are distributed and launched in the cluster. For more information on how to build Sarus images see the [official documentation](https://sarus.readthedocs.io/en/stable/user/user_guide.html#develop-the-docker-image).

### How it works

The integration for Sarus, at this time, requires you to set up the following parameters in your config file:

```groovy
process.container = "dockerhub_user/image_name:image_tag"
sarus.enabled = true
```

and it will always try to search the Docker Hub registry for the images.

:::{note}
if you do not specify an image tag, the `latest` tag will be fetched by default.
:::

### Multiple containers

It is possible to specify a different Sarus image for each process definition in your pipeline script. For example, let's suppose you have two processes named `foo` and `bar`. You can specify two different Sarus images specifying them in the `nextflow.config` file as shown below:

```groovy
process {
    withName:foo {
        container = 'image_name_1'
    }
    withName:bar {
        container = 'image_name_2'
    }
}

sarus {
    enabled = true
}
```

Read the {ref}`Process scope <config-process>` section to learn more about processes configuration.

(container-shifter)=

## Shifter

:::{versionadded} 19.10.0
Requires Shifter 18.03 or later.
:::

[Shifter](https://docs.nersc.gov/programming/shifter/overview/) is an alternative container runtime to Docker. Shifter works by converting Docker images to a common format that can then be distributed and launched on HPC systems. The user interface to Shifter enables a user to select an image from [Docker Hub](https://hub.docker.com/) and then submit jobs which run entirely within the container.

### Prerequisites

You need Shifter and Shifter image gateway installed in your execution environment, i.e: your personal computer or the entry node of a distributed cluster. In the case of a distributed cluster, you should have Shifter installed on all of the compute nodes and the `shifterimg` command should also be available and Shifter properly setup to access the Image gateway, for more information see the [official documentation](https://github.com/NERSC/shifter/tree/master/doc).

### Images

Shifter converts a Docker image to squashfs layers which are distributed and launched in the cluster. For more information on how to build Shifter images see the [official documentation](https://docs.nersc.gov/programming/shifter/how-to-use/#building-shifter-images).

### How it works

The integration for Shifter requires you to set up the following parameters in your config file:

```groovy
process.container = "dockerhub_user/image_name:image_tag"
shifter.enabled = true
```

Shifter will search the Docker Hub registry for the images. If you do not specify an image tag, the `latest` tag will be fetched by default.

### Multiple containers

It is possible to specify a different Shifter image for each process definition in your pipeline script. For example, let's suppose you have two processes named `foo` and `bar`. You can specify two different Shifter images specifying them in the `nextflow.config` file as shown below:

```groovy
process {
    withName:foo {
        container = 'image_name_1'
    }
    withName:bar {
        container = 'image_name_2'
    }
}

shifter {
    enabled = true
}
```

Read the {ref}`Process scope <config-process>` section to learn more about processes configuration.

(container-singularity)=

## Singularity

[Singularity](http://singularity.lbl.gov/) is an alternative container runtime to Docker. The main advantages of Singularity are that it can be used without root privileges and it doesn't require a separate daemon process. These, along with other features such as support for autofs mounts, makes Singularity better suited to the requirements of HPC workloads. Singularity is able to use existing Docker images and can pull from Docker registries.

### Prerequisites

You will need Singularity installed on your execution environment e.g. your computer or a distributed cluster, depending on where you want to run your pipeline.

### Images

Singularity makes use of a container image file, which physically contains the container. Refer to the [Singularity documentation](https://www.sylabs.io/docs/) to learn how create Singularity images.

Singularity allows paths that do not currently exist within the container to be created and mounted dynamically by specifying them on the command line. However this feature is only supported on hosts that support the [Overlay file system](https://en.wikipedia.org/wiki/OverlayFS) and is not enabled by default.

:::{note}
Nextflow expects that data paths are defined system wide, and your Singularity images need to be created having the mount paths defined in the container file system.
:::

If your Singularity installation support the "user bind control" feature, enable the Nextflow support for that by defining the `singularity.autoMounts = true` setting in the Nextflow configuration file.

### How it works

The integration for Singularity follows the same execution model implemented for Docker. You won't need to modify your Nextflow script in order to run it with Singularity. Simply specify the Singularity image file from where the containers are started by using the `-with-singularity` command line option. For example:

```bash
nextflow run <your script> -with-singularity [singularity image file]
```

Every time your script launches a process execution, Nextflow will run it into a Singularity container created by using the specified image. In practice Nextflow will automatically wrap your processes and launch them by running the `singularity exec` command with the image you have provided.

:::{note}
A Singularity image can contain any tool or piece of software you may need to carry out a process execution. Moreover, the container is run in such a way that the process result files are created in the host file system, thus it behaves in a completely transparent manner without requiring extra steps or affecting the flow in your pipeline.
:::

If you want to avoid entering the Singularity image as a command line parameter, you can define it in the Nextflow configuration file. For example you can add the following lines in the `nextflow.config` file:

```groovy
process.container = '/path/to/singularity.img'
singularity.enabled = true
```

In the above example replace `/path/to/singularity.img` with any Singularity image of your choice.

Read the {ref}`config-page` page to learn more about the `nextflow.config` file and how to use it to configure your pipeline execution.

:::{note}
Unlike Docker, Nextflow does not automatically mount host paths in the container when using Singularity. It expects that the paths are configure and mounted system wide by the Singularity runtime. If your Singularity installation allows user defined bind points, read the {ref}`Singularity configuration <config-singularity>` section to learn how to enable Nextflow auto mounts.
:::

:::{warning}
When a process input is a *symbolic link* file, make sure the linked file is stored in a host folder that is accessible from a bind path defined in your Singularity installation. Otherwise the process execution will fail because the launched container won't be able to access the linked file.
:::

:::{versionchanged} 23.07.0-edge
Nextflow no longer mounts the home directory when launching a Singularity container. To re-enable the old behavior, set the environment variable `NXF_SINGULARITY_HOME_MOUNT` to `true`.
:::

:::{versionchanged} 23.09.0-edge
Nextflow automatically mounts the required host paths in the container. To re-enable the old behavior, set the environment variable `NXF_SINGULARITY_AUTO_MOUNTS` to `false` or set `singularity.autoMounts=false` in the Nextflow configuration file.
:::

:::{versionchanged} 23.09.0-edge
The execution command for Singularity/Apptainer containers can be set to `run` by means of the environment variable `NXF_SINGULARITY_RUN_COMMAND` (default command is `exec`).
:::

### Multiple containers

It is possible to specify a different Singularity image for each process definition in your pipeline script. For example, let's suppose you have two processes named `foo` and `bar`. You can specify two different Singularity images specifying them in the `nextflow.config` file as shown below:

```groovy
process {
    withName:foo {
        container = 'image_name_1'
    }
    withName:bar {
        container = 'image_name_2'
    }
}

singularity {
    enabled = true
}
```

Read the {ref}`Process scope <config-process>` section to learn more about processes configuration.

### Singularity & Docker Hub

*Requires Singularity 2.3 or later*

Nextflow is able to transparently pull remote container images stored in the [Singularity-Hub](https://singularity-hub.org/), [Singularity Library](https://cloud.sylabs.io/library/), or any Docker compatible registry.

By default when a container name is specified, Nextflow checks if an image file with that name exists in the local file system. If that image file exists, it's used to execute the container. If a matching file does not exist, Nextflow automatically tries to pull an image with the specified name from the Docker Hub.

If you want Nextflow to check only for local file images, prefix the container name with the `file://` pseudo-protocol. For example:

```groovy
process.container = 'file:///path/to/singularity.img'
singularity.enabled = true
```

:::{warning}
Use three `/` slashes to specify an **absolute** file path, otherwise the path will be interpreted as relative to the workflow launch directory.
:::

To pull images from the Singularity Hub or a third party Docker registry simply prefix the image name with the `shub://`, `docker://` or `docker-daemon://` pseudo-protocol as required by the Singularity tool. For example:

```groovy
process.container = 'docker://quay.io/biocontainers/multiqc:1.3--py35_2'
singularity.enabled = true
```

You do not need to specify `docker://` to pull from a Docker repository. Nextflow will automatically prepend it to your image name when Singularity is enabled. Additionally, the Docker engine will not work with containers specified as `docker://`.

:::{versionadded} 19.04.0
Requires Singularity 3.0.3 or later.
:::

Nextflow supports the [Singularity Library](https://cloud.sylabs.io/library/) repository:

```groovy
process.container = 'library://library/default/alpine:3.8'
```

The `library://` pseudo-protocol allows you to import Singularity images from a local Docker installation instead of downloading them from a Docker registry. This feature requires the `singularity` tool to be installed where the workflow execution is launched (as opposed to the compute nodes).

Nextflow caches the images in `${NXF_WORK}/singularity` by default. However, it is recommended to define a centralised cache directory using either the `NXF_SINGULARITY_CACHEDIR` environment variable or the `singularity.cacheDir` setting in the Nextflow config file.

:::{versionadded} 21.09.0-edge
Nextflow first checks the library directory when retrieving Singularity images. The cache directory is used if the image file is not found. The library directory can also be defined using the `NXF_SINGULARITY_LIBRARYDIR` environment variable. The `singularity.libraryDir` configuration option overrides `NXF_SINGULARITY_LIBRARYDIR` environment variable if both are set.
:::

:::{warning}
When using a compute cluster, the Singularity cache directory must reside in a shared filesystem accessible to all compute nodes.
:::

:::{danger}
When pulling Docker images, Singularity may be unable to determine the container size if the image was stored using an old Docker format, resulting in a pipeline execution error. See the Singularity documentation for details.
:::

### Advanced settings

Singularity advanced configuration settings are described in {ref}`config-singularity` section in the Nextflow configuration page.<|MERGE_RESOLUTION|>--- conflicted
+++ resolved
@@ -123,11 +123,7 @@
 Nextflow caches those images in the `apptainer` directory in the pipeline work directory by default. However it is suggested to provide a centralised cache directory by using either the `NXF_APPTAINER_CACHEDIR` environment variable or the `apptainer.cacheDir` setting in the Nextflow config file.
 
 :::{versionadded} 21.09.0-edge
-<<<<<<< HEAD
 Nextflow first checks the library directory when retrieving Apptainer images. The cache directory is used if the image file is not found. The library directory can also be defined using the `NXF_APPTAINER_LIBRARYDIR` environment variable. The `apptainer.libraryDir` configuration option overrides `NXF_APPTAINER_LIBRARYDIR` environment variable if both are set.
-=======
-When looking for a Apptainer image file, Nextflow first checks the *library* directory, and if the image file is not found, the *cache* directory is used as usual. The library directory can be defined either using the `NXF_APPTAINER_LIBRARYDIR` environment variable or the `apptainer.libraryDir` configuration setting (the latter overrides the former).
->>>>>>> e025a846
 :::
 
 :::{warning}
