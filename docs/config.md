--- conflicted
+++ resolved
@@ -2,13 +2,9 @@
 
 # Configuration
 
-<<<<<<< HEAD
-When a pipeline script is launched, Nextflow looks for configuration files in multiple locations. Since each configuration file can contain conflicting settings, the sources are ranked to determine which settings are applied. Possible configuration sources, in order of priority:
-=======
 ## Configuration file
 
 When a pipeline script is launched, Nextflow looks for configuration files in multiple locations. Since each configuration file may contain conflicting settings, they are applied in the following order (from lowest to highest priority):
->>>>>>> ea8246f6
 
 1. Parameters defined in pipeline scripts (e.g. `main.nf`)
 2. The config file `$HOME/.nextflow/config`
@@ -70,116 +66,7 @@
 
 ## Constants
 
-<<<<<<< HEAD
 The following constants are globally available in a Nextflow configuration file:
-=======
-`azure.batch.deleteTasksOnCompletion`
-: :::{versionadded} 23.08.0-edge
-  :::
-: Delete each task when it completes (default: `true`).
-: Although this setting is enabled by default, failed tasks will not be deleted unless it is explicitly enabled. This way, the default behavior is that successful tasks are deleted while failed tasks are preserved for debugging purposes.
-
-`azure.batch.endpoint`
-: The batch service endpoint e.g. `https://nfbatch1.westeurope.batch.azure.com`.
-
-`azure.batch.location`
-: The name of the batch service region, e.g. `westeurope` or `eastus2`. This is not needed when the endpoint is specified.
-
-`azure.batch.terminateJobsOnCompletion`
-: :::{versionadded} 23.05.0-edge
-  :::
-: When the workflow completes, set all jobs to terminate on task completion. (default: `true`).
-
-`azure.batch.pools.<name>.autoScale`
-: Enable autoscaling feature for the pool identified with `<name>`.
-
-`azure.batch.pools.<name>.fileShareRootPath`
-: *New in `nf-azure` version `0.11.0`*
-: If mounting File Shares, this is the internal root mounting point. Must be `/mnt/resource/batch/tasks/fsmounts` for CentOS nodes or `/mnt/batch/tasks/fsmounts` for Ubuntu nodes (default is for CentOS).
-
-`azure.batch.pools.<name>.lowPriority`
-: *New in `nf-azure` version `1.4.0`*
-: Enable the use of low-priority VMs (default: `false`).
-
-`azure.batch.pools.<name>.maxVmCount`
-: Specify the max of virtual machine when using auto scale option.
-
-`azure.batch.pools.<name>.mountOptions`
-: *New in `nf-azure` version `0.11.0`*
-: Specify the mount options for mounting the file shares (default: `-o vers=3.0,dir_mode=0777,file_mode=0777,sec=ntlmssp`).
-
-`azure.batch.pools.<name>.offer`
-: *New in `nf-azure` version `0.11.0`*
-: Specify the offer type of the virtual machine type used by the pool identified with `<name>` (default: `centos-container`).
-
-`azure.batch.pools.<name>.privileged`
-: Enable the task to run with elevated access. Ignored if `runAs` is set (default: `false`).
-
-`azure.batch.pools.<name>.publisher`
-: *New in `nf-azure` version `0.11.0`*
-: Specify the publisher of virtual machine type used by the pool identified with `<name>` (default: `microsoft-azure-batch`).
-
-`azure.batch.pools.<name>.runAs`
-: Specify the username under which the task is run. The user must already exist on each node of the pool.
-
-`azure.batch.pools.<name>.scaleFormula`
-: Specify the scale formula for the pool identified with `<name>`. See Azure Batch [scaling documentation](https://docs.microsoft.com/en-us/azure/batch/batch-automatic-scaling) for details.
-
-`azure.batch.pools.<name>.scaleInterval`
-: Specify the interval at which to automatically adjust the Pool size according to the autoscale formula. The minimum and maximum value are 5 minutes and 168 hours respectively (default: `10 mins`).
-
-`azure.batch.pools.<name>.schedulePolicy`
-: Specify the scheduling policy for the pool identified with `<name>`. It can be either `spread` or `pack` (default: `spread`).
-
-`azure.batch.pools.<name>.sku`
-: *New in `nf-azure` version `0.11.0`*
-: Specify the ID of the Compute Node agent SKU which the pool identified with `<name>` supports (default: `batch.node.centos 8`).
-
-`azure.batch.pools.<name>.startTask.script`
-: :::{versionadded} 24.03.0-edge
-  :::
-: Specify the `startTask` that is executed as the node joins the Azure Batch node pool.
-
-`azure.batch.pools.<name>.startTask.privileged`
-: :::{versionadded} 24.03.0-edge
-  :::
-: Enable the `startTask` to run with elevated access (default: `false`).
-
-`azure.batch.pools.<name>.virtualNetwork`
-: :::{versionadded} 23.03.0-edge
-  :::
-: Specify the subnet ID of a virtual network in which to create the pool.
-
-`azure.batch.pools.<name>.vmCount`
-: Specify the number of virtual machines provisioned by the pool identified with `<name>`.
-
-`azure.batch.pools.<name>.vmType`
-: Specify the virtual machine type used by the pool identified with `<name>`.
-
-`azure.registry.server`
-: *New in `nf-azure` version `0.9.8`*
-: Specify the container registry from which to pull the Docker images (default: `docker.io`).
-
-`azure.registry.userName`
-: *New in `nf-azure` version `0.9.8`*
-: Specify the username to connect to a private container registry.
-
-`azure.registry.password`
-: *New in `nf-azure` version `0.9.8`*
-: Specify the password to connect to a private container registry.
-
-`azure.retryPolicy.delay`
-: Delay when retrying failed API requests (default: `500ms`).
-
-`azure.retryPolicy.jitter`
-: Jitter value when retrying failed API requests (default: `0.25`).
-
-`azure.retryPolicy.maxAttempts`
-: Max attempts when retrying failed API requests (default: `10`).
-
-`azure.retryPolicy.maxDelay`
-: Max delay when retrying failed API requests (default: `90s`).
->>>>>>> ea8246f6
 
 `baseDir`
 : :::{deprecated} 20.04.0
@@ -192,546 +79,7 @@
 `projectDir`
 : The directory where the main script is located.
 
-<<<<<<< HEAD
 ## Config scopes
-=======
-`executor.queueSize`
-: The number of tasks the executor will handle in a parallel manner. A queue size of zero corresponds to no limit. Default varies for each executor (see below).
-
-`executor.queueStatInterval`
-: Determines how often to fetch the queue status from the scheduler (default: `1min`). Used only by grid executors.
-
-`executor.retry.delay`
-: :::{versionadded} 22.03.0-edge
-  :::
-: Delay when retrying failed job submissions (default: `500ms`). Used only by grid executors.
-
-`executor.retry.jitter`
-: :::{versionadded} 22.03.0-edge
-  :::
-: Jitter value when retrying failed job submissions (default: `0.25`). Used only by grid executors.
-
-`executor.retry.maxAttempt`
-: :::{versionadded} 22.03.0-edge
-  :::
-: Max attempts when retrying failed job submissions (default: `3`). Used only by grid executors.
-
-`executor.retry.maxDelay`
-: :::{versionadded} 22.03.0-edge
-  :::
-: Max delay when retrying failed job submissions (default: `30s`). Used only by grid executors.
-
-`executor.retry.reason`
-: :::{versionadded} 22.03.0-edge
-  :::
-: Regex pattern that when verified cause a failed submit operation to be re-tried (default: `Socket timed out`). Used only by grid executors.
-
-`executor.submitRateLimit`
-: Determines the max rate of job submission per time unit, for example `'10sec'` (10 jobs per second) or `'50/2min'` (50 jobs every 2 minutes) (default: unlimited).
-
-Some executor settings have different default values depending on the executor.
-
-| Executor       | `queueSize` | `pollInterval` |
-| -------------- | ----------- | -------------- |
-| AWS Batch      | `1000`      | `10s`          |
-| Azure Batch    | `1000`      | `10s`          |
-| Google Batch   | `1000`      | `10s`          |
-| Grid Executors | `100`       | `5s`           |
-| Kubernetes     | `100`       | `5s`           |
-| Local          | N/A         | `100ms`        |
-
-The executor settings can be defined as shown below:
-
-```groovy
-executor {
-    name = 'sge'
-    queueSize = 200
-    pollInterval = '30 sec'
-}
-```
-
-When using two (or more) different executors in your pipeline, you can specify their settings separately by prefixing the executor name with the symbol `$` and using it as special scope identifier. For example:
-
-```groovy
-executor {
-  $sge {
-      queueSize = 100
-      pollInterval = '30sec'
-  }
-
-  $local {
-      cpus = 8
-      memory = '32 GB'
-  }
-}
-```
-
-The above configuration example can be rewritten using the dot notation as shown below:
-
-```groovy
-executor.$sge.queueSize = 100
-executor.$sge.pollInterval = '30sec'
-executor.$local.cpus = 8
-executor.$local.memory = '32 GB'
-```
-
-(config-fusion)=
-
-### Scope `fusion`
-
-The `fusion` scope provides advanced configuration for the use of the {ref}`Fusion file system <fusion-page>`.
-
-The following settings are available:
-
-`fusion.enabled`
-: Enable/disable the use of Fusion file system.
-
-`fusion.cacheSize`
-: :::{versionadded} 23.11.0-edge
-  :::
-: The maximum size of the local cache used by the Fusion client.
-
-`fusion.containerConfigUrl`
-: The URL from where the container layer provisioning the Fusion client is downloaded.
-
-`fusion.exportStorageCredentials`
-: :::{versionadded} 23.05.0-edge
-  This option was previously named `fusion.exportAwsAccessKeys`.
-  :::
-: When `true` the access credentials required by the underlying object storage are exported to the task execution environment.
-
-`fusion.logLevel`
-: The level of logging emitted by the Fusion client.
-
-`fusion.logOutput`
-: Where the logging output is written. 
-
-`fusion.privileged`
-: :::{versionadded} 23.10.0
-  :::
-: Enables the use of privileged containers when using Fusion (default: `true`).
-: The use of Fusion without privileged containers is currently only supported for Kubernetes, and it requires the [k8s-fuse-plugin](https://github.com/nextflow-io/k8s-fuse-plugin) (or similar FUSE device plugin) to be installed in the cluster.
-
-`fusion.tags`
-: The pattern that determines how tags are applied to files created via the Fusion client (default: `[.command.*|.exitcode|.fusion.*](nextflow.io/metadata=true),[*](nextflow.io/temporary=true)`).
-: To disable tags set it to `false`.
-
-(config-google)=
-
-### Scope `google`
-
-The `google` scope allows you to configure the interactions with Google Cloud, including Google Cloud Batch, Google Life Sciences, and Google Cloud Storage.
-
-Read the {ref}`google-page` page for more information.
-
-#### Cloud Batch
-
-The following settings are available for Google Cloud Batch:
-
-`google.enableRequesterPaysBuckets`
-: When `true` uses the given Google Cloud project ID as the billing project for storage access. This is required when accessing data from *requester pays enabled* buckets. See [Requester Pays on Google Cloud Storage documentation](https://cloud.google.com/storage/docs/requester-pays) (default: `false`).
-
-`google.httpConnectTimeout`
-: :::{versionadded} 23.06.0-edge
-  :::
-: Defines the HTTP connection timeout for Cloud Storage API requests (default: `'60s'`).
-
-`google.httpReadTimeout`
-: :::{versionadded} 23.06.0-edge
-  :::
-: Defines the HTTP read timeout for Cloud Storage API requests (default: `'60s'`).
-
-`google.location`
-: The Google Cloud location where jobs are executed (default: `us-central1`).
-
-`google.batch.maxSpotAttempts`
-: :::{versionadded} 23.11.0-edge
-  :::
-: Max number of execution attempts of a job interrupted by a Compute Engine spot reclaim event (default: `5`).
-
-`google.project`
-: The Google Cloud project ID to use for pipeline execution
-
-`google.batch.allowedLocations`
-: :::{versionadded} 22.12.0-edge
-  :::
-: Define the set of allowed locations for VMs to be provisioned. See [Google documentation](https://cloud.google.com/batch/docs/reference/rest/v1/projects.locations.jobs#locationpolicy) for details (default: no restriction).
-
-`google.batch.bootDiskSize`
-: Set the size of the virtual machine boot disk, e.g `50.GB` (default: none).
-
-`google.batch.cpuPlatform`
-: Set the minimum CPU Platform, e.g. `'Intel Skylake'`. See [Specifying a minimum CPU Platform for VM instances](https://cloud.google.com/compute/docs/instances/specify-min-cpu-platform#specifications) (default: none).
-
-`google.batch.network`
-: The URL of an existing network resource to which the VM will be attached.
-
-  You can specify the network as a full or partial URL. For example, the following are all valid URLs:
-
-  - https://www.googleapis.com/compute/v1/projects/{project}/global/networks/{network}
-  - projects/{project}/global/networks/{network}
-  - global/networks/{network}
-
-`google.batch.serviceAccountEmail`
-: Define the Google service account email to use for the pipeline execution. If not specified, the default Compute Engine service account for the project will be used.
-
-  Note that the `google.batch.serviceAccountEmail` service account will only be used for spawned jobs, not for the Nextflow process itself. 
-  See the [Google Cloud](https://www.nextflow.io/docs/latest/google.html#credentials) documentation for more information on credentials.
-
-`google.batch.spot`
-: When `true` enables the usage of *spot* virtual machines or `false` otherwise (default: `false`).
-
-`google.batch.subnetwork`
-: The URL of an existing subnetwork resource in the network to which the VM will be attached.
-
-  You can specify the subnetwork as a full or partial URL. For example, the following are all valid URLs:
-
-  - https://www.googleapis.com/compute/v1/projects/{project}/regions/{region}/subnetworks/{subnetwork}
-  - projects/{project}/regions/{region}/subnetworks/{subnetwork}
-  - regions/{region}/subnetworks/{subnetwork}
-
-`google.batch.usePrivateAddress`
-: When `true` the VM will NOT be provided with a public IP address, and only contain an internal IP. If this option is enabled, the associated job can only load docker images from Google Container Registry, and the job executable cannot use external services other than Google APIs (default: `false`).
-
-`google.storage.maxAttempts`
-: :::{versionadded} 23.11.0-edge
-  :::
-: Max attempts when retrying failed API requests to Cloud Storage (default: `10`).
-
-`google.storage.maxDelay`
-: :::{versionadded} 23.11.0-edge
-  :::
-: Max delay when retrying failed API requests to Cloud Storage (default: `'90s'`).
-
-`google.storage.multiplier`
-: :::{versionadded} 23.11.0-edge
-  :::
-: Delay multiplier when retrying failed API requests to Cloud Storage (default: `2.0`).
-
-#### Cloud Life Sciences
-
-The following settings are available for Cloud Life Sciences:
-
-`google.enableRequesterPaysBuckets`
-: When `true` uses the given Google Cloud project ID as the billing project for storage access. This is required when accessing data from *requester pays enabled* buckets. See [Requester Pays on Google Cloud Storage documentation](https://cloud.google.com/storage/docs/requester-pays) (default: `false`).
-
-`google.httpConnectTimeout`
-: :::{versionadded} 23.06.0-edge
-  :::
-: Defines the HTTP connection timeout for Cloud Storage API requests (default: `'60s'`).
-
-`google.httpReadTimeout`
-: :::{versionadded} 23.06.0-edge
-  :::
-: Defines the HTTP read timeout for Cloud Storage API requests (default: `'60s'`).
-
-`google.location`
-: The Google Cloud location where jobs are executed (default: `us-central1`).
-
-`google.project`
-: The Google Cloud project ID to use for pipeline execution
-
-`google.region`
-: The Google Cloud region where jobs are executed. Multiple regions can be provided as a comma-separated list. Cannot be used with the `google.zone` option. See the [Google Cloud documentation](https://cloud.google.com/compute/docs/regions-zones/) for a list of available regions and zones.
-
-`google.zone`
-: The Google Cloud zone where jobs are executed. Multiple zones can be provided as a comma-separated list. Cannot be used with the `google.region` option. See the [Google Cloud documentation](https://cloud.google.com/compute/docs/regions-zones/) for a list of available regions and zones.
-
-`google.batch.allowedLocations`
-: :::{versionadded} 22.12.0-edge
-  :::
-: Define the set of allowed locations for VMs to be provisioned. See [Google documentation](https://cloud.google.com/batch/docs/reference/rest/v1/projects.locations.jobs#locationpolicy) for details (default: no restriction).
-
-`google.batch.bootDiskSize`
-: Set the size of the virtual machine boot disk, e.g `50.GB` (default: none).
-
-`google.batch.cpuPlatform`
-: Set the minimum CPU Platform, e.g. `'Intel Skylake'`. See [Specifying a minimum CPU Platform for VM instances](https://cloud.google.com/compute/docs/instances/specify-min-cpu-platform#specifications) (default: none).
-
-`google.batch.installGpuDrivers`
-: :::{versionadded} 23.08.0-edge
-  :::
-: When `true` automatically installs the appropriate GPU drivers to the VM when a GPU is requested (default: `false`). Only needed when using an instance template.
-
-`google.batch.network`
-: Set network name to attach the VM's network interface to. The value will be prefixed with `global/networks/` unless it contains a `/`, in which case it is assumed to be a fully specified network resource URL. If unspecified, the global default network is used.
-
-`google.batch.serviceAccountEmail`
-: Define the Google service account email to use for the pipeline execution. If not specified, the default Compute Engine service account for the project will be used.
-
-`google.batch.spot`
-: When `true` enables the usage of *spot* virtual machines or `false` otherwise (default: `false`).
-
-`google.batch.subnetwork`
-: Define the name of the subnetwork to attach the instance to must be specified here, when the specified network is configured for custom subnet creation. The value is prefixed with `regions/subnetworks/` unless it contains a `/`, in which case it is assumed to be a fully specified subnetwork resource URL.
-
-`google.batch.usePrivateAddress`
-: When `true` the VM will NOT be provided with a public IP address, and only contain an internal IP. If this option is enabled, the associated job can only load docker images from Google Container Registry, and the job executable cannot use external services other than Google APIs (default: `false`).
-
-`google.lifeSciences.bootDiskSize`
-: Set the size of the virtual machine boot disk e.g `50.GB` (default: none).
-
-`google.lifeSciences.copyImage`
-: The container image run to copy input and output files. It must include the `gsutil` tool (default: `google/cloud-sdk:alpine`).
-
-`google.lifeSciences.cpuPlatform`
-: Set the minimum CPU Platform e.g. `'Intel Skylake'`. See [Specifying a minimum CPU Platform for VM instances](https://cloud.google.com/compute/docs/instances/specify-min-cpu-platform#specifications) (default: none).
-
-`google.lifeSciences.debug`
-: When `true` copies the `/google` debug directory in that task bucket directory (default: `false`).
-
-`google.lifeSciences.keepAliveOnFailure`
-: :::{versionadded} 21.06.0-edge
-  :::
-: When `true` and a task complete with an unexpected exit status the associated compute node is kept up for 1 hour. This options implies `sshDaemon=true` (default: `false`).
-
-`google.lifeSciences.network`
-: :::{versionadded} 21.03.0-edge
-  :::
-: Set network name to attach the VM's network interface to. The value will be prefixed with `global/networks/` unless it contains a `/`, in which case it is assumed to be a fully specified network resource URL. If unspecified, the global default network is used.
-
-`google.lifeSciences.preemptible`
-: When `true` enables the usage of *preemptible* virtual machines or `false` otherwise (default: `true`).
-
-`google.lifeSciences.serviceAccountEmail`
-: :::{versionadded} 20.05.0-edge
-  :::
-: Define the Google service account email to use for the pipeline execution. If not specified, the default Compute Engine service account for the project will be used.
-
-`google.lifeSciences.subnetwork`
-: :::{versionadded} 21.03.0-edge
-  :::
-: Define the name of the subnetwork to attach the instance to must be specified here, when the specified network is configured for custom subnet creation. The value is prefixed with `regions/subnetworks/` unless it contains a `/`, in which case it is assumed to be a fully specified subnetwork resource URL.
-
-`google.lifeSciences.sshDaemon`
-: When `true` runs SSH daemon in the VM carrying out the job to which it's possible to connect for debugging purposes (default: `false`).
-
-`google.lifeSciences.sshImage`
-: The container image used to run the SSH daemon (default: `gcr.io/cloud-genomics-pipelines/tools`).
-
-`google.lifeSciences.usePrivateAddress`
-: :::{versionadded} 20.03.0-edge
-  :::
-: When `true` the VM will NOT be provided with a public IP address, and only contain an internal IP. If this option is enabled, the associated job can only load docker images from Google Container Registry, and the job executable cannot use external services other than Google APIs (default: `false`).
-
-`google.storage.delayBetweenAttempts`
-: :::{versionadded} 21.06.0-edge
-  :::
-: Delay between download attempts from Google Storage (default `10 sec`).
-
-`google.storage.downloadMaxComponents`
-: :::{versionadded} 21.06.0-edge
-  :::
-: Defines the value for the option `GSUtil:sliced_object_download_max_components` used by `gsutil` for transfer input and output data (default: `8`).
-
-`google.storage.maxParallelTransfers`
-: :::{versionadded} 21.06.0-edge
-  :::
-: Max parallel upload/download transfer operations *per job* (default: `4`).
-
-`google.storage.maxTransferAttempts`
-: :::{versionadded} 21.06.0-edge
-  :::
-: Max number of downloads attempts from Google Storage (default: `1`).
-
-`google.storage.parallelThreadCount`
-: :::{versionadded} 21.06.0-edge
-  :::
-: Defines the value for the option `GSUtil:parallel_thread_count` used by `gsutil` for transfer input and output data (default: `1`).
-
-(config-k8s)=
-
-### Scope `k8s`
-
-The `k8s` scope controls the deployment and execution of workflow applications in a Kubernetes cluster.
-
-The following settings are available:
-
-`k8s.autoMountHostPaths`
-: Automatically mounts host paths into the task pods (default: `false`). Only intended for development purposes when using a single node.
-
-`k8s.computeResourceType`
-: :::{versionadded} 22.05.0-edge
-  :::
-: Define whether use Kubernetes `Pod` or `Job` resource type to carry out Nextflow tasks (default: `Pod`).
-
-`k8s.context`
-: Defines the Kubernetes [configuration context name](https://kubernetes.io/docs/tasks/access-application-cluster/configure-access-multiple-clusters/) to use.
-
-`k8s.debug.yaml`
-: When `true`, saves the pod spec for each task to `.command.yaml` in the task directory (default: `false`).
-
-`k8s.fetchNodeName`
-: :::{versionadded} 22.05.0-edge
-  :::
-: If you trace the hostname, activate this option (default: `false`).
-
-`k8s.fuseDevicePlugin`
-: :::{versionadded} 24.01.0-edge
-  :::
-: The FUSE device plugin to be used when enabling Fusion in unprivileged mode (default: `['nextflow.io/fuse': 1]`).
-
-`k8s.httpConnectTimeout`
-: :::{versionadded} 22.10.0
-  :::
-: Defines the Kubernetes client request HTTP connection timeout e.g. `'60s'`.
-
-`k8s.httpReadTimeout`
-: :::{versionadded} 22.10.0
-  :::
-: Defines the Kubernetes client request HTTP connection read timeout e.g. `'60s'`.
-
-`k8s.launchDir`
-: Defines the path where the workflow is launched and the user data is stored. This must be a path in a shared K8s persistent volume (default: `<volume-claim-mount-path>/<user-name>`).
-
-`k8s.maxErrorRetry`
-: :::{versionadded} 22.09.6-edge
-  :::
-: Defines the Kubernetes API max request retries (default: 4).
-
-`k8s.namespace`
-: Defines the Kubernetes namespace to use (default: `default`).
-
-`k8s.pod`
-: Allows the definition of one or more pod configuration options such as environment variables, config maps, secrets, etc. It allows the same settings as the {ref}`process-pod` process directive.
-: When using the `kuberun` command, this setting also applies to the submitter pod.
-
-`k8s.projectDir`
-: Defines the path where Nextflow projects are downloaded. This must be a path in a shared K8s persistent volume (default: `<volume-claim-mount-path>/projects`).
-
-`k8s.pullPolicy`
-: Defines the strategy to be used to pull the container image e.g. `pullPolicy: 'Always'`.
-
-`k8s.runAsUser`
-: Defines the user ID to be used to run the containers. Shortcut for the `securityContext` option.
-
-`k8s.securityContext`
-: Defines the [security context](https://kubernetes.io/docs/tasks/configure-pod-container/security-context/) for all pods.
-
-`k8s.serviceAccount`
-: Defines the Kubernetes [service account name](https://kubernetes.io/docs/tasks/configure-pod-container/configure-service-account/) to use.
-
-`k8s.storageClaimName`
-: The name of the persistent volume claim where store workflow result data.
-
-`k8s.storageMountPath`
-: The path location used to mount the persistent volume claim (default: `/workspace`).
-
-`k8s.storageSubPath`
-: The path in the persistent volume to be mounted (default: `/`).
-
-`k8s.workDir`
-: Defines the path where the workflow temporary data is stored. This must be a path in a shared K8s persistent volume (default: `<user-dir>/work`).
-
-See the {ref}`k8s-page` page for more details.
-
-(config-mail)=
-
-### Scope `mail`
-
-The `mail` scope controls the mail server used to send email notifications.
-
-The following settings are available:
-
-`mail.debug`
-: When `true` enables Java Mail logging for debugging purpose.
-
-`mail.from`
-: Default email sender address.
-
-`mail.smtp.host`
-: Host name of the mail server.
-
-`mail.smtp.port`
-: Port number of the mail server.
-
-`mail.smtp.user`
-: User name to connect to the mail server.
-
-`mail.smtp.password`
-: User password to connect to the mail server.
-
-`mail.smtp.proxy.host`
-: Host name of an HTTP web proxy server that will be used for connections to the mail server.
-
-`mail.smtp.proxy.port`
-: Port number for the HTTP web proxy server.
-
-`mail.smtp.*`
-: Any SMTP configuration property supported by the [Java Mail API](https://javaee.github.io/javamail/), which Nextflow uses to send emails. See the table of available properties [here](https://javaee.github.io/javamail/docs/api/com/sun/mail/smtp/package-summary.html#properties).
-
-For example, the following snippet shows how to configure Nextflow to send emails through the [AWS Simple Email Service](https://aws.amazon.com/ses/):
-
-```groovy
-mail {
-    smtp.host = 'email-smtp.us-east-1.amazonaws.com'
-    smtp.port = 587
-    smtp.user = '<Your AWS SES access key>'
-    smtp.password = '<Your AWS SES secret key>'
-    smtp.auth = true
-    smtp.starttls.enable = true
-    smtp.starttls.required = true
-}
-```
-
-:::{note}
-Some versions of Java (e.g. Java 11 Corretto) do not default to TLS v1.2, and as a result may have issues with 3rd party integrations that enforce TLS v1.2 (e.g. Azure Active Directory OIDC). This problem can be addressed by setting the following config option:
-
-```groovy
-mail {
-    smtp.ssl.protocols = 'TLSv1.2'
-}
-```
-:::
-
-(config-manifest)=
-
-### Scope `manifest`
-
-The `manifest` scope allows you to define some meta-data information needed when publishing or running your pipeline.
-
-The following settings are available:
-
-`manifest.author`
-: Project author name (use a comma to separate multiple names).
-
-`manifest.defaultBranch`
-: Git repository default branch (default: `master`).
-
-`manifest.description`
-: Free text describing the workflow project.
-
-`manifest.doi`
-: Project related publication DOI identifier.
-
-`manifest.homePage`
-: Project home page URL.
-
-`manifest.mainScript`
-: Project main script (default: `main.nf`).
-
-`manifest.name`
-: Project short name.
-
-`manifest.nextflowVersion`
-: Minimum required Nextflow version.
-
-  This setting may be useful to ensure that a specific version is used:
-
-  ```groovy
-  manifest.nextflowVersion = '1.2.3'        // exact match
-  manifest.nextflowVersion = '1.2+'         // 1.2 or later (excluding 2 and later)
-  manifest.nextflowVersion = '>=1.2'        // 1.2 or later
-  manifest.nextflowVersion = '>=1.2, <=1.5' // any version in the 1.2 .. 1.5 range
-  manifest.nextflowVersion = '!>=1.2'       // with ! prefix, stop execution if current version does not match required version.
-  ```
-
-`manifest.recurseSubmodules`
-: Pull submodules recursively from the Git repository.
-
-`manifest.version`
-: Project version number.
->>>>>>> ea8246f6
 
 Configuration settings can be organized in different scopes by dot prefixing the property names with a scope identifier, or grouping the properties in the same scope using the curly brackets notation. For example:
 
