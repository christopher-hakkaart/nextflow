--- conflicted
+++ resolved
@@ -166,15 +166,10 @@
 `NXF_PLUGINS_DIR`
 : The path where the plugin archives are loaded and stored (default: `$NXF_HOME/plugins`).
 
-<<<<<<< HEAD
-`NXF_PLUGINS_INDEX_URL`
-: The plugin registry URL from which to download plugins (default: `https://raw.githubusercontent.com/nextflow-io/plugins/main/plugins.json`).
-=======
 `NXF_PLUGINS_REGISTRY_URL`
 : :::{versionadded} 25.08.0-edge
   :::
 : Specifies the URL of the plugin registry used to download and resolve plugins. This allows using custom or private plugin registries instead of the default public registry.
->>>>>>> f5e23e7e
 
 `NXF_PLUGINS_TEST_REPOSITORY`
 : :::{versionadded} 23.04.0
